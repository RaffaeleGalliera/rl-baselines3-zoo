<<<<<<< HEAD
import logging
from gym.envs.registration import register

=======
import gym
from gym.envs.registration import register

from utils.wrappers import MaskVelocityWrapper

>>>>>>> 8e4fa9f5
try:
    import pybullet_envs  # pytype: disable=import-error
except ImportError:
    pybullet_envs = None

try:
    import highway_env  # pytype: disable=import-error
except ImportError:
    highway_env = None

try:
    import neck_rl  # pytype: disable=import-error
except ImportError:
    neck_rl = None

try:
    import mocca_envs  # pytype: disable=import-error
except ImportError:
    mocca_envs = None

try:
    import custom_envs  # pytype: disable=import-error
except ImportError:
    custom_envs = None

try:
    import gym_donkeycar  # pytype: disable=import-error
except ImportError:
    gym_donkeycar = None

try:
    import panda_gym  # pytype: disable=import-error
except ImportError:
    panda_gym = None

try:
<<<<<<< HEAD
    register(
        id='Marlin-v1',
        entry_point='envs.rl_zoo_env_cont:CongestionControlEnv',
    )
except ImportError:
    logging.warning("Marlin import error")
=======
    import rocket_lander_gym  # pytype: disable=import-error
except ImportError:
    rocket_lander_gym = None


# Register no vel envs
def create_no_vel_env(env_id: str):
    def make_env():
        env = gym.make(env_id)
        env = MaskVelocityWrapper(env)
        return env

    return make_env


for env_id in MaskVelocityWrapper.velocity_indices.keys():
    name, version = env_id.split("-v")
    register(
        id=f"{name}NoVel-v{version}",
        entry_point=create_no_vel_env(env_id),
    )
>>>>>>> 8e4fa9f5
<|MERGE_RESOLUTION|>--- conflicted
+++ resolved
@@ -1,14 +1,8 @@
-<<<<<<< HEAD
 import logging
 from gym.envs.registration import register
-
-=======
 import gym
-from gym.envs.registration import register
-
 from utils.wrappers import MaskVelocityWrapper
 
->>>>>>> 8e4fa9f5
 try:
     import pybullet_envs  # pytype: disable=import-error
 except ImportError:
@@ -45,14 +39,6 @@
     panda_gym = None
 
 try:
-<<<<<<< HEAD
-    register(
-        id='Marlin-v1',
-        entry_point='envs.rl_zoo_env_cont:CongestionControlEnv',
-    )
-except ImportError:
-    logging.warning("Marlin import error")
-=======
     import rocket_lander_gym  # pytype: disable=import-error
 except ImportError:
     rocket_lander_gym = None
@@ -74,4 +60,11 @@
         id=f"{name}NoVel-v{version}",
         entry_point=create_no_vel_env(env_id),
     )
->>>>>>> 8e4fa9f5
+
+try:
+    register(
+        id='Marlin-v1',
+        entry_point='envs.rl_zoo_env_cont:CongestionControlEnv',
+    )
+except ImportError:
+    logging.warning("Marlin import error")