[![pipeline status](https://gitlab.com/araffin/rl-baselines3-zoo/badges/master/pipeline.svg)](https://gitlab.com/araffin/rl-baselines3-zoo/-/commits/master) [![coverage report](https://gitlab.com/araffin/rl-baselines3-zoo/badges/master/coverage.svg)](https://gitlab.com/araffin/rl-baselines3-zoo/-/commits/master) [![codestyle](https://img.shields.io/badge/code%20style-black-000000.svg)](https://github.com/psf/black)



# RL Baselines3 Zoo: A Training Framework for Stable Baselines3 Reinforcement Learning Agents

<!-- <img src="images/BipedalWalkerHardcorePPO.gif" align="right" width="35%"/> -->

RL Baselines3 Zoo is a training framework for Reinforcement Learning (RL), using [Stable Baselines3](https://github.com/DLR-RM/stable-baselines3).

It provides scripts for training, evaluating agents, tuning hyperparameters, plotting results and recording videos.

In addition, it includes a collection of tuned hyperparameters for common environments and RL algorithms, and agents trained with those settings.


We are **looking for contributors** to complete the collection!

Goals of this repository:

1. Provide a simple interface to train and enjoy RL agents
2. Benchmark the different Reinforcement Learning algorithms
3. Provide tuned hyperparameters for each environment and RL algorithm
4. Have fun with the trained agents!

This is the SB3 version of the original SB2 [rl-zoo](https://github.com/araffin/rl-baselines-zoo).

## Train an Agent

The hyperparameters for each environment are defined in `hyperparameters/algo_name.yml`.

If the environment exists in this file, then you can train an agent using:
```
python train.py --algo algo_name --env env_id
```

For example (with tensorboard support):
```
python train.py --algo ppo --env CartPole-v1 --tensorboard-log /tmp/stable-baselines/
```

Evaluate the agent every 10000 steps using 10 episodes for evaluation (using only one evaluation env):
```
python train.py --algo sac --env HalfCheetahBulletEnv-v0 --eval-freq 10000 --eval-episodes 10 --n-eval-envs 1
```

Save a checkpoint of the agent every 100000 steps:
```
python train.py --algo td3 --env HalfCheetahBulletEnv-v0 --save-freq 100000
```

Continue training (here, load pretrained agent for Breakout and continue training for 5000 steps):
```
python train.py --algo a2c --env BreakoutNoFrameskip-v4 -i rl-trained-agents/a2c/BreakoutNoFrameskip-v4_1/BreakoutNoFrameskip-v4.zip -n 5000
```

When using off-policy algorithms, you can also save the replay buffer after training:
```
python train.py --algo sac --env Pendulum-v0 --save-replay-buffer
```
It will be automatically loaded if present when continuing training.

## Plot Scripts

Plot scripts (to be documented, see "Results" sections in SB3 documentation):
- `scripts/all_plots.py`/`scripts/plot_from_file.py` for plotting evaluations
- `scripts/plot_train.py` for plotting training reward/success

*Examples (on the current collection)*

Plot training success (y-axis) w.r.t. timesteps (x-axis) with a moving window of 500 episodes for all the `Fetch` environment with `HER` algorithm:

```
python scripts/plot_train.py -a her -e Fetch -y success -f rl-trained-agents/ -w 500 -x steps
```

Plot evaluation reward curve for TQC, SAC and TD3 on the HalfCheetah and Ant PyBullet environments:

```
python scripts/all_plots.py -a sac td3 tqc --env HalfCheetah Ant -f rl-trained-agents/
```

## Custom Environment

The easiest way to add support for a custom environment is to edit `utils/import_envs.py` and register your environment here. Then, you need to add a section for it in the hyperparameters file (`hyperparams/algo.yml`).

## Enjoy a Trained Agent

**Note: to download the repo with the trained agents, you must use `git clone --recursive https://github.com/DLR-RM/rl-baselines3-zoo`** in order to clone the submodule too.


If the trained agent exists, then you can see it in action using:
```
python enjoy.py --algo algo_name --env env_id
```

For example, enjoy A2C on Breakout during 5000 timesteps:
```
python enjoy.py --algo a2c --env BreakoutNoFrameskip-v4 --folder rl-trained-agents/ -n 5000
```

If you have trained an agent yourself, you need to do:
```
# exp-id 0 corresponds to the last experiment, otherwise, you can specify another ID
python enjoy.py --algo algo_name --env env_id -f logs/ --exp-id 0
```

To load the best model (when using evaluation environment):
```
python enjoy.py --algo algo_name --env env_id -f logs/ --exp-id 1 --load-best
```

To load a checkpoint (here the checkpoint name is `rl_model_10000_steps.zip`):
```
python enjoy.py --algo algo_name --env env_id -f logs/ --exp-id 1 --load-checkpoint 10000
```

<<<<<<< HEAD
## Offline Training with d3rlpy

```
python train.py --algo human --env donkey-generated-track-v0 --env-kwargs frame_skip:1 throttle_max:2.0 throttle_min:0.0 steering_min:-0.5 steering_max:0.5 level:6 max_cte:100000 test_mode:False  --num-threads 2 --eval-freq -1 \
 -b logs/human/donkey-generated-track-v0_1/replay_buffer.pkl \
 --pretrain-params batch_size:256 n_eval_episodes:1 n_epochs:20 n_iterations:20 \
 --offline-algo bc
```

Params:

```python

n_iterations = args.pretrain_params.get("n_iterations", 10)
n_epochs = args.pretrain_params.get("n_epochs", 1)
q_func_type = args.pretrain_params.get("q_func_type")
batch_size = args.pretrain_params.get("batch_size", 512)
# n_action_samples = args.pretrain_params.get("n_action_samples", 1)
n_eval_episodes = args.pretrain_params.get("n_eval_episodes", 5)
add_to_buffer = args.pretrain_params.get("add_to_buffer", False)
deterministic = args.pretrain_params.get("deterministic", True)
```

## Human driving

```
python train.py --algo human --env donkey-generated-track-v0 --env-kwargs frame_skip:1 throttle_max:1.0 throttle_min:-1.0 steering_min:-1 steering_max:1 level:6 max_cte:100000  --num-threads 2 --eval-freq -1
=======
To load the latest checkpoint:
```
python enjoy.py --algo algo_name --env env_id -f logs/ --exp-id 1 --load-last-checkpoint
>>>>>>> 1159e284
```

## Hyperparameter yaml syntax

The syntax used in `hyperparameters/algo_name.yml` for setting hyperparameters (likewise the syntax to [overwrite hyperparameters](https://github.com/DLR-RM/rl-baselines3-zoo#overwrite-hyperparameters) on the cli) may be specialized if the argument is a function.  See examples in the `hyperparameters/` directory. For example:

- Specify a linear schedule for the learning rate:

```yaml
  learning_rate: lin_0.012486195510232303
```

Specify a different activation function for the network:

```yaml
  policy_kwargs: "dict(activation_fn=nn.ReLU)"
```

## Hyperparameter Tuning

We use [Optuna](https://optuna.org/) for optimizing the hyperparameters.
Not all hyperparameters are tuned, and tuning enforces certain default hyperparameter settings that may be different from the official defaults. See [utils/hyperparams_opt.py](https://github.com/DLR-RM/rl-baselines3-zoo/blob/master/utils/hyperparams_opt.py) for the current settings for each agent.

Hyperparameters not specified in [utils/hyperparams_opt.py](https://github.com/DLR-RM/rl-baselines3-zoo/blob/master/utils/hyperparams_opt.py) are taken from the associated YAML file and fallback to the default values of SB3 if not present.

Note: hyperparameters search is not implemented for DQN for now.
when using SuccessiveHalvingPruner ("halving"), you must specify `--n-jobs > 1`

Budget of 1000 trials with a maximum of 50000 steps:

```
python train.py --algo ppo --env MountainCar-v0 -n 50000 -optimize --n-trials 1000 --n-jobs 2 \
  --sampler tpe --pruner median
```

Distributed optimization using a shared database is also possible (see the corresponding [Optuna documentation](https://optuna.readthedocs.io/en/stable/tutorial/10_key_features/004_distributed.html)):
```
python train.py --algo ppo --env MountainCar-v0 -optimize --study-name test --storage sqlite:///example.db
```

### Hyperparameters search space

Note that the default hyperparameters used in the zoo when tuning are not always the same as the defaults provided in [stable-baselines3](https://stable-baselines3.readthedocs.io/en/master/modules/base.html). Consult the latest source code to be sure of these settings. For example:

- PPO tuning assumes a network architecture with `ortho_init = False` when tuning, though it is `True` by [default](https://stable-baselines3.readthedocs.io/en/master/modules/ppo.html#ppo-policies). You can change that by updating [utils/hyperparams_opt.py](https://github.com/DLR-RM/rl-baselines3-zoo/blob/master/utils/hyperparams_opt.py).

- Non-episodic rollout in TD3 and DDPG assumes `gradient_steps = train_freq` and so tunes only `train_freq` to reduce the search space.  

When working with continuous actions, we recommend to enable [gSDE](https://arxiv.org/abs/2005.05719) by uncommenting lines in [utils/hyperparams_opt.py](https://github.com/DLR-RM/rl-baselines3-zoo/blob/master/utils/hyperparams_opt.py).

## Env normalization

In the hyperparameter file, `normalize: True` means that the training environment will be wrapped in a [VecNormalize](https://github.com/DLR-RM/stable-baselines3/blob/master/stable_baselines3/common/vec_env/vec_normalize.py#L13) wrapper.

[Normalization uses](https://github.com/DLR-RM/rl-baselines3-zoo/issues/64) the default parameters of `VecNormalize`, with the exception of `gamma` which is set to match that of the agent.  This can be [overridden](https://github.com/DLR-RM/rl-baselines3-zoo/blob/v0.10.0/hyperparams/sac.yml#L239) using the appropriate `hyperparameters/algo_name.yml`, e.g.

```yaml
  normalize: "{'norm_obs': True, 'norm_reward': False}"
```


## Env Wrappers

You can specify in the hyperparameter config one or more wrapper to use around the environment:

for one wrapper:
```yaml
env_wrapper: gym_minigrid.wrappers.FlatObsWrapper
```

for multiple, specify a list:

```yaml
env_wrapper:
    - utils.wrappers.DoneOnSuccessWrapper:
        reward_offset: 1.0
    - sb3_contrib.common.wrappers.TimeFeatureWrapper
```

Note that you can easily specify parameters too.

## Callbacks

Following the same syntax as env wrappers, you can also add custom callbacks to use during training.

```yaml
callback:
  - utils.callbacks.ParallelTrainCallback:
      gradient_steps: 256
```

## Env keyword arguments

You can specify keyword arguments to pass to the env constructor in the command line, using `--env-kwargs`:

```
python enjoy.py --algo ppo --env MountainCar-v0 --env-kwargs goal_velocity:10
```

## Overwrite hyperparameters

You can easily overwrite hyperparameters in the command line, using ``--hyperparams``:

```
python train.py --algo a2c --env MountainCarContinuous-v0 --hyperparams learning_rate:0.001 policy_kwargs:"dict(net_arch=[64, 64])"
```

Note: if you want to pass a string, you need to escape it like that: `my_string:"'value'"`

## Record a Video of a Trained Agent

Record 1000 steps with the latest saved model:

```
python -m utils.record_video --algo ppo --env BipedalWalkerHardcore-v3 -n 1000
```

Use the best saved model instead:

```
python -m utils.record_video --algo ppo --env BipedalWalkerHardcore-v3 -n 1000 --load-best
```

Record a video of a checkpoint saved during training (here the checkpoint name is `rl_model_10000_steps.zip`):

```
python -m utils.record_video --algo ppo --env BipedalWalkerHardcore-v3 -n 1000 --load-checkpoint 10000
```

## Record a Video of a Training Experiment

Apart from recording videos of specific saved models, it is also possible to record a video of a training experiment where checkpoints have been saved.

Record 1000 steps for each checkpoint, latest and best saved models:

```
python -m utils.record_training --algo ppo --env CartPole-v1 -n 1000 -f logs --deterministic
```

The previous command will create a `mp4` file. To convert this file to `gif` format as well:

```
python -m utils.record_training --algo ppo --env CartPole-v1 -n 1000 -f logs --deterministic --gif
```

## Current Collection: 100+ Trained Agents!

Final performance of the trained agents can be found in [`benchmark.md`](./benchmark.md). To compute them, simply run `python -m utils.benchmark`.

*NOTE: this is not a quantitative benchmark as it corresponds to only one run (cf [issue #38](https://github.com/araffin/rl-baselines-zoo/issues/38)). This benchmark is meant to check algorithm (maximal) performance, find potential bugs and also allow users to have access to pretrained agents.*

### Atari Games

7 atari games from OpenAI benchmark (NoFrameskip-v4 versions).

|  RL Algo |  BeamRider         | Breakout           | Enduro             |  Pong | Qbert | Seaquest           | SpaceInvaders      |
|----------|--------------------|--------------------|--------------------|-------|-------|--------------------|--------------------|
| A2C      | :heavy_check_mark: | :heavy_check_mark: | :heavy_check_mark: | :heavy_check_mark: | :heavy_check_mark: | :heavy_check_mark: | :heavy_check_mark: |
| PPO      | :heavy_check_mark: | :heavy_check_mark: | :heavy_check_mark: | :heavy_check_mark: | :heavy_check_mark: | :heavy_check_mark: | :heavy_check_mark: |
| DQN      | :heavy_check_mark: | :heavy_check_mark: | :heavy_check_mark: | :heavy_check_mark: | :heavy_check_mark: | :heavy_check_mark: | :heavy_check_mark: |
| QR-DQN   | :heavy_check_mark: | :heavy_check_mark: | :heavy_check_mark: | :heavy_check_mark: | :heavy_check_mark: | :heavy_check_mark: | :heavy_check_mark: |

Additional Atari Games (to be completed):

|  RL Algo |  MsPacman   | Asteroids | RoadRunner |
|----------|-------------|-----------|------------|
| A2C      |  | :heavy_check_mark: | :heavy_check_mark: |
| PPO      |  | :heavy_check_mark: | :heavy_check_mark: |
| DQN      |  | :heavy_check_mark: | :heavy_check_mark: |
| QR-DQN   |  | :heavy_check_mark: | :heavy_check_mark: |


### Classic Control Environments

|  RL Algo |  CartPole-v1 | MountainCar-v0 | Acrobot-v1 |  Pendulum-v0 | MountainCarContinuous-v0 |
|----------|--------------|----------------|------------|--------------|--------------------------|
| A2C      | :heavy_check_mark: | :heavy_check_mark:  | :heavy_check_mark: | :heavy_check_mark:  | :heavy_check_mark: |
| PPO      | :heavy_check_mark: | :heavy_check_mark:  | :heavy_check_mark: | :heavy_check_mark:  | :heavy_check_mark: |
| DQN      | :heavy_check_mark: | :heavy_check_mark: | :heavy_check_mark: | N/A | N/A |
| QR-DQN   | :heavy_check_mark: | :heavy_check_mark: | :heavy_check_mark: | N/A | N/A |
| DDPG     |  N/A |  N/A  | N/A | :heavy_check_mark: | :heavy_check_mark: |
| SAC      |  N/A |  N/A  | N/A | :heavy_check_mark: | :heavy_check_mark: |
| TD3      |  N/A |  N/A  | N/A | :heavy_check_mark: | :heavy_check_mark: |
| TQC      |  N/A |  N/A  | N/A | :heavy_check_mark: | :heavy_check_mark: |


### Box2D Environments

|  RL Algo |  BipedalWalker-v3 | LunarLander-v2 | LunarLanderContinuous-v2 |  BipedalWalkerHardcore-v3 | CarRacing-v0 |
|----------|--------------|----------------|------------|--------------|--------------------------|
| A2C      | :heavy_check_mark: | :heavy_check_mark: | :heavy_check_mark: | :heavy_check_mark: | |
| PPO      | :heavy_check_mark: | :heavy_check_mark: | :heavy_check_mark: | :heavy_check_mark: | |
| DQN      | N/A | :heavy_check_mark: | N/A | N/A | N/A |
| QR-DQN   | N/A | :heavy_check_mark: | N/A | N/A | N/A |
| DDPG     | :heavy_check_mark: | N/A | :heavy_check_mark: | | |
| SAC      | :heavy_check_mark: | N/A | :heavy_check_mark: | :heavy_check_mark: | |
| TD3      | :heavy_check_mark: | N/A | :heavy_check_mark: | :heavy_check_mark: | |
| TQC      | :heavy_check_mark: | N/A | :heavy_check_mark: | :heavy_check_mark: | |

### PyBullet Environments

See https://github.com/bulletphysics/bullet3/tree/master/examples/pybullet/gym/pybullet_envs.
Similar to [MuJoCo Envs](https://gym.openai.com/envs/#mujoco) but with a free simulator: pybullet. We are using `BulletEnv-v0` version.

Note: those environments are derived from [Roboschool](https://github.com/openai/roboschool) and are harder than the Mujoco version (see [Pybullet issue](https://github.com/bulletphysics/bullet3/issues/1718#issuecomment-393198883))

|  RL Algo |  Walker2D | HalfCheetah | Ant | Reacher |  Hopper | Humanoid |
|----------|-----------|-------------|-----|---------|---------|----------|
| A2C      | :heavy_check_mark: | :heavy_check_mark: | :heavy_check_mark: | :heavy_check_mark: | :heavy_check_mark: | |
| PPO      | :heavy_check_mark: | :heavy_check_mark: | :heavy_check_mark: | :heavy_check_mark: | :heavy_check_mark: | |
| DDPG     | :heavy_check_mark: | :heavy_check_mark: | :heavy_check_mark: | :heavy_check_mark: | :heavy_check_mark: | |
| SAC      | :heavy_check_mark: | :heavy_check_mark: | :heavy_check_mark: | :heavy_check_mark: | :heavy_check_mark: | |
| TD3      | :heavy_check_mark: | :heavy_check_mark: | :heavy_check_mark: | :heavy_check_mark: | :heavy_check_mark: | |
| TQC      | :heavy_check_mark: | :heavy_check_mark: | :heavy_check_mark: | :heavy_check_mark: | :heavy_check_mark: | |

PyBullet Envs (Continued)

|  RL Algo |  Minitaur | MinitaurDuck | InvertedDoublePendulum | InvertedPendulumSwingup |
|----------|-----------|-------------|-----|---------|
| A2C      | | | | |
| PPO      | | | | |
| DDPG     | | | | |
| SAC      | | | | |
| TD3      | | | | |
| TQC      | | | | |


### Robotics Environments

See https://gym.openai.com/envs/#robotics and https://github.com/DLR-RM/rl-baselines3-zoo/pull/71

MuJoCo version: 1.50.1.0
Gym version: 0.18.0

We used the v1 environments.

|  RL Algo |  FetchReach | FetchPickAndPlace | FetchPush | FetchSlide |
|----------|-------------|-------------------|-----------|------------|
| HER+TQC  | :heavy_check_mark: | :heavy_check_mark: | :heavy_check_mark: | :heavy_check_mark: |



### MiniGrid Envs

See https://github.com/maximecb/gym-minigrid
A simple, lightweight and fast Gym environments implementation of the famous gridworld.

|  RL Algo | Empty | FourRooms | DoorKey | MultiRoom | Fetch |
|----------|-------|-----------|---------|-----------|-------|
| A2C      | | | | | |
| PPO      | |  |  | | |
| DDPG     | | | | | |
| SAC      | | | | | |
| TRPO     | | | | | |

There are 19 environment groups (variations for each) in total.

Note that you need to specify `--gym-packages gym_minigrid` with `enjoy.py` and `train.py` as it is not a standard Gym environment, as well as installing the custom Gym package module or putting it in python path.

```
pip install gym-minigrid
python train.py --algo ppo --env MiniGrid-DoorKey-5x5-v0 --gym-packages gym_minigrid
```

This does the same thing as:

```python
import gym_minigrid
```


## Colab Notebook: Try it Online!

You can train agents online using [colab notebook](https://colab.research.google.com/github/Stable-Baselines-Team/rl-colab-notebooks/blob/sb3/rl-baselines-zoo.ipynb).

## Installation

### Stable-Baselines3 PyPi Package

We recommend using stable-baselines3 and sb3_contrib master versions.

```
apt-get install swig cmake ffmpeg
pip install -r requirements.txt
```

Please see [Stable Baselines3 documentation](https://stable-baselines3.readthedocs.io/en/master/) for alternatives.

### Docker Images

Build docker image (CPU):
```
make docker-cpu
```

GPU:
```
USE_GPU=True make docker-gpu
```

Pull built docker image (CPU):
```
docker pull stablebaselines/rl-baselines3-zoo-cpu
```

GPU image:
```
docker pull stablebaselines/rl-baselines3-zoo
```

Run script in the docker image:

```
./scripts/run_docker_cpu.sh python train.py --algo ppo --env CartPole-v1
```

## Tests

To run tests, first install pytest, then:
```
make pytest
```

Same for type checking with pytype:
```
make type
```


## Citing the Project

To cite this repository in publications:

```bibtex
@misc{rl-zoo3,
  author = {Raffin, Antonin},
  title = {RL Baselines3 Zoo},
  year = {2020},
  publisher = {GitHub},
  journal = {GitHub repository},
  howpublished = {\url{https://github.com/DLR-RM/rl-baselines3-zoo}},
}
```

## Contributing

If you trained an agent that is not present in the RL Zoo, please submit a Pull Request (containing the hyperparameters and the score too).

## Contributors

We would like to thanks our contributors: [@iandanforth](https://github.com/iandanforth), [@tatsubori](https://github.com/tatsubori) [@Shade5](https://github.com/Shade5) [@mcres](https://github.com/mcres)<|MERGE_RESOLUTION|>--- conflicted
+++ resolved
@@ -114,7 +114,6 @@
 python enjoy.py --algo algo_name --env env_id -f logs/ --exp-id 1 --load-checkpoint 10000
 ```
 
-<<<<<<< HEAD
 ## Offline Training with d3rlpy
 
 ```
@@ -142,11 +141,6 @@
 
 ```
 python train.py --algo human --env donkey-generated-track-v0 --env-kwargs frame_skip:1 throttle_max:1.0 throttle_min:-1.0 steering_min:-1 steering_max:1 level:6 max_cte:100000  --num-threads 2 --eval-freq -1
-=======
-To load the latest checkpoint:
-```
-python enjoy.py --algo algo_name --env env_id -f logs/ --exp-id 1 --load-last-checkpoint
->>>>>>> 1159e284
 ```
 
 ## Hyperparameter yaml syntax
