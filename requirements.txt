--- conflicted
+++ resolved
@@ -13,11 +13,7 @@
 # tmp fix: ROM missing in newest release
 atari-py==0.2.6
 plotly
-<<<<<<< HEAD
 pygame
 panda-gym>=1.1.1
-=======
-panda-gym>=1.1.1
 # rliable requires python 3.7+
-# rliable>=1.0.5
->>>>>>> b606c1f0
+# rliable>=1.0.5