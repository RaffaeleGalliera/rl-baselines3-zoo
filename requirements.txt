gym>=0.17,<0.20
stable-baselines3[extra,tests,docs]>=1.3.1a8
sb3-contrib>=1.3.1a7
box2d-py==2.3.8
pybullet
gym-minigrid
scikit-optimize
optuna
pytablewriter
seaborn
pyyaml>=5.1
cloudpickle>=1.5.0
# tmp fix: ROM missing in newest release
atari-py==0.2.6
plotly
<<<<<<< HEAD
git+https://github.com/takuseno/d3rlpy
=======
panda-gym==1.1.1 # tmp fix: until compatibility with panda-gym v2
rliable>=1.0.5
>>>>>>> c40cea64
<|MERGE_RESOLUTION|>--- conflicted
+++ resolved
@@ -13,9 +13,6 @@
 # tmp fix: ROM missing in newest release
 atari-py==0.2.6
 plotly
-<<<<<<< HEAD
 git+https://github.com/takuseno/d3rlpy
-=======
 panda-gym==1.1.1 # tmp fix: until compatibility with panda-gym v2
-rliable>=1.0.5
->>>>>>> c40cea64
+rliable>=1.0.5