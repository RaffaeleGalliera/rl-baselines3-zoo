## Release 1.4.1a1 (WIP)

### Breaking Changes
- Upgrade to Stable-Baselines3 (SB3) >= 1.4.1a1
- Upgrade to sb3-contrib >= 1.4.1a1
- Upgraded to gym 0.21

### New Features

### Bug fixes
<<<<<<< HEAD
=======
- Policies saved during during optimization with distributed Optuna load on new systems (@jkterry)
>>>>>>> 0e00446c
- Fixed script for recording video that was not up to date with the enjoy script

### Documentation

### Other


## Release 1.4.0 (2022-01-19)

### Breaking Changes
- Dropped python 3.6 support
- Upgrade to Stable-Baselines3 (SB3) >= 1.4.0
- Upgrade to sb3-contrib >= 1.4.0

### New Features
- Added mujoco hyperparameters
- Added MuJoCo pre-trained agents
- Added script to parse best hyperparameters of an optuna study
- Added TRPO support
- Added ARS support and pre-trained agents

### Bug fixes

### Documentation
- Replace front image

### Other


## Release 1.3.0 (2021-10-23)

**rliable plots and bug fixes**

**WARNING: This version will be the last one supporting Python 3.6 (end of life in Dec 2021). We highly recommended you to upgrade to Python >= 3.7.**

### Breaking Changes
- Upgrade to panda-gym 1.1.1
- Upgrade to Stable-Baselines3 (SB3) >= 1.3.0
- Upgrade to sb3-contrib >= 1.3.0

### New Features
- Added support for using rliable for performance comparison

### Bug fixes
- Fix training with Dict obs and channel last images

### Documentation

### Other
- Updated docker image
- constrained gym version: gym>=0.17,<0.20
- Better hyperparameters for A2C/PPO on Pendulum

## Release 1.2.0 (2021-09-08)

### Breaking Changes
- Upgrade to Stable-Baselines3 (SB3) >= 1.2.0
- Upgrade to sb3-contrib >= 1.2.0

### New Features

### Bug fixes
- Fix `--load-last-checkpoint` (@SammyRamone)
- Fix `TypeError` for `gym.Env` class entry points in `ExperimentManager` (@schuderer)
- Fix usage of callbacks during hyperparameter optimization (@SammyRamone)

### Documentation

### Other
- Added python 3.9 to Github CI
- Increased DQN replay buffer size for Atari games (@nikhilrayaprolu)

## Release 1.1.0 (2021-07-01)

### Breaking Changes
- Upgrade to Stable-Baselines3 (SB3) >= 1.1.0
- Upgrade to sb3-contrib >= 1.1.0
- Add timeout handling (cf SB3 doc)
- `HER` is now a replay buffer class and no more an algorithm
- Removed `PlotNoiseRatioCallback`
- Removed `PlotActionWrapper`
- Changed `'lr'` key in Optuna param dict to `'learning_rate'` so the dict can be directly passed to SB3 methods (@jkterry)

### New Features
- Add support for recording videos of best models and checkpoints (@mcres)
- Add support for recording videos of training experiments (@mcres)
- Add support for dictionary observations
- Added experimental parallel training (with `utils.callbacks.ParallelTrainCallback`)
- Added support for using multiple envs for evaluation
- Added `--load-last-checkpoint` option for the enjoy script
- Save Optuna study object at the end of hyperparameter optimization and plot the results (`plotly` package required)
- Allow to pass multiple folders to `scripts/plot_train.py`
- Flag to save logs and optimal policies from each training run (@jkterry)

### Bug fixes
- Fixed video rendering for PyBullet envs on Linux
- Fixed `get_latest_run_id()` so it works in Windows too (@NicolasHaeffner)
- Fixed video record when using `HER` replay buffer

### Documentation
- Updated README (dict obs are now supported)

### Other
- Added `is_bullet()` to `ExperimentManager`
- Simplify `close()` for the enjoy script
- Updated docker image to include latest black version
- Updated TD3 Walker2D model (thanks @modanesh)
- Fixed typo in plot title (@scottemmons)
- Minimum cloudpickle version added to `requirements.txt` (@amy12xx)
- Fixed atari-py version (ROM missing in newest release)
- Updated `SAC` and `TD3` search spaces
- Cleanup eval_freq documentation and variable name changes (@jkterry)
- Add clarifying print statement when printing saved hyperparameters during optimization (@jkterry)
- Clarify n_evaluations help text (@jkterry)
- Simplified hyperparameters files making use of defaults
- Added new TQC+HER agents
- Add `panda-gym`environments (@qgallouedec)

## Release 1.0 (2021-03-17)

### Breaking Changes
- Upgrade to SB3 >= 1.0
- Upgrade to sb3-contrib >= 1.0

### New Features
- Added 100+ trained agents + benchmark file
- Add support for loading saved model under python 3.8+ (no retraining possible)
- Added Robotics pre-trained agents (@sgillen)

### Bug fixes
- Bug fixes for `HER` handling action noise
- Fixed double reset bug with `HER` and enjoy script

### Documentation
- Added doc about plotting scripts

### Other
- Updated `HER` hyperparameters

## Pre-Release 0.11.1 (2021-02-27)

### Breaking Changes
- Removed `LinearNormalActionNoise`
- Evaluation is now deterministic by default, except for Atari games
- `sb3_contrib` is now required
- `TimeFeatureWrapper` was moved to the contrib repo
- Replaced old `plot_train.py` script with updated `plot_training_success.py`
- Renamed ``n_episodes_rollout`` to ``train_freq`` tuple to match latest version of SB3

### New Features
- Added option to choose which `VecEnv` class to use for multiprocessing
- Added hyperparameter optimization support for `TQC`
- Added support for `QR-DQN` from SB3 contrib

### Bug fixes
- Improved detection of Atari games
- Fix potential bug in plotting script when there is not enough timesteps
- Fixed a bug when using HER + DQN/TQC for hyperparam optimization

### Documentation
- Improved documentation (@cboettig)

### Other
- Refactored train script, now uses a `ExperimentManager` class
- Replaced `make_env` with SB3 built-in `make_vec_env`
- Add more type hints (`utils/utils.py` done)
- Use f-strings when possible
- Changed `PPO` atari hyperparameters (removed vf clipping)
- Changed `A2C` atari hyperparameters (eps value of the optimizer)
- Updated benchmark script
- Updated hyperparameter optim search space (commented gSDE for A2C/PPO)
- Updated `DQN` hyperparameters for CartPole
- Do not wrap channel-first image env (now natively supported by SB3)
- Removed hack to log success rate
- Simplify plot script

## Pre-Release 0.10.0 (2020-10-28)

### Breaking Changes

### New Features
- Added support for `HER`
- Added low-pass filter wrappers in `utils/wrappers.py`
- Added `TQC` support, implementation from sb3-contrib

### Bug fixes
- Fixed `TimeFeatureWrapper` inferring max timesteps
- Fixed ``flatten_dict_observations`` in `utils/utils.py` for recent Gym versions (@ManifoldFR)
- `VecNormalize` now takes `gamma` hyperparameter into account
- Fix loading of `VecNormalize` when continuing training or using trained agent

### Documentation

### Other
- Added tests for the wrappers
- Updated plotting script


## Release 0.8.0 (2020-08-04)

### Breaking Changes

### New Features
- Distributed optimization (@SammyRamone)
- Added ``--load-checkpoints`` to load particular checkpoints
- Added ``--num-threads`` to enjoy script
- Added DQN support
- Added saving of command line args (@SammyRamone)
- Added DDPG support
- Added version
- Added ``RMSpropTFLike`` support

### Bug fixes
- Fixed optuna warning (@SammyRamone)
- Fixed `--save-freq` which was not taking parallel env into account
- Set `buffer_size` to 1 when testing an Off-Policy model (e.g. SAC/DQN) to avoid memory allocation issue
- Fixed seed at load time for `enjoy.py`
- Non-deterministic eval when doing hyperparameter optimization on atari games
- Use 'maximize' for hyperparameter optimization (@SammyRamone)
- Fixed a bug where reward where not normalized when doing hyperparameter optimization (@caburu)
- Removed `nminibatches` from `ppo.yml` for `MountainCar-v0` and `Acrobot-v1`. (@blurLake)
- Fixed `--save-replay-buffer` to be compatible with latest SB3 version
- Close environment at the end of training
- Updated DQN hyperparameters on simpler gym env (due to an update in the implementation)

### Documentation

### Other
- Reformat `enjoy.py`, `test_enjoy.py`, `test_hyperparams_opt.py`, `test_train.py`, `train.py`, `callbacks.py`, `hyperparams_opt.py`, `utils.py`, `wrappers.py` (@salmannotkhan)
- Reformat `record_video.py` (@salmannotkhan)
- Added codestyle check `make lint` using flake8
- Reformat `benchmark.py` (@salmannotkhan)
- Added github ci
- Fixes most linter warnings
- Now using black and isort for auto-formatting
- Updated plots<|MERGE_RESOLUTION|>--- conflicted
+++ resolved
@@ -8,10 +8,7 @@
 ### New Features
 
 ### Bug fixes
-<<<<<<< HEAD
-=======
 - Policies saved during during optimization with distributed Optuna load on new systems (@jkterry)
->>>>>>> 0e00446c
 - Fixed script for recording video that was not up to date with the enjoy script
 
 ### Documentation
