## Pre-Release 0.10.0a0 (WIP)

### Breaking Changes

### New Features
<<<<<<< HEAD
- Added `TQC` support, implementation from sb3-contrib

=======
- Added support for `HER`
- Added low-pass filter wrappers in `utils/wrappers.py`
>>>>>>> 26dfece5

### Bug fixes
- Fixed `TimeFeatureWrapper` inferring max timesteps
- Fixed ``flatten_dict_observations`` in `utils/utils.py` for recent Gym versions (@ManifoldFR)
- `VecNormalize` now takes `gamma` hyperparameter into account
- Fix loading of `VecNormalize` when continuing training or using trained agent

### Documentation

### Other
- Added tests for the wrappers
- Updated plotting script


## Release 0.8.0 (2020-08-04)

### Breaking Changes

### New Features
- Distributed optimization (@SammyRamone)
- Added ``--load-checkpoints`` to load particular checkpoints
- Added ``--num-threads`` to enjoy script
- Added DQN support
- Added saving of command line args (@SammyRamone)
- Added DDPG support
- Added version
- Added ``RMSpropTFLike`` support

### Bug fixes
- Fixed optuna warning (@SammyRamone)
- Fixed `--save-freq` which was not taking parallel env into account
- Set `buffer_size` to 1 when testing an Off-Policy model (e.g. SAC/DQN) to avoid memory allocation issue
- Fixed seed at load time for `enjoy.py`
- Non-deterministic eval when doing hyperparameter optimization on atari games
- Use 'maximize' for hyperparameter optimization (@SammyRamone)
- Fixed a bug where reward where not normalized when doing hyperparameter optimization (@caburu)
- Removed `nminibatches` from `ppo.yml` for `MountainCar-v0` and `Acrobot-v1`. (@blurLake)
- Fixed `--save-replay-buffer` to be compatible with latest SB3 version
- Close environment at the end of training
- Updated DQN hyperparameters on simpler gym env (due to an update in the implementation)

### Documentation

### Other
- Reformat `enjoy.py`, `test_enjoy.py`, `test_hyperparams_opt.py`, `test_train.py`, `train.py`, `callbacks.py`, `hyperparams_opt.py`, `utils.py`, `wrappers.py` (@salmannotkhan)
- Reformat `record_video.py` (@salmannotkhan)
- Added codestyle check `make lint` using flake8
- Reformat `benchmark.py` (@salmannotkhan)
- Added github ci
- Fixes most linter warnings
- Now using black and isort for auto-formatting
- Updated plots<|MERGE_RESOLUTION|>--- conflicted
+++ resolved
@@ -3,13 +3,9 @@
 ### Breaking Changes
 
 ### New Features
-<<<<<<< HEAD
-- Added `TQC` support, implementation from sb3-contrib
-
-=======
 - Added support for `HER`
 - Added low-pass filter wrappers in `utils/wrappers.py`
->>>>>>> 26dfece5
+- Added `TQC` support, implementation from sb3-contrib
 
 ### Bug fixes
 - Fixed `TimeFeatureWrapper` inferring max timesteps
